# GoodData Java SDK [![Build Status](https://travis-ci.org/martiner/gooddata-java.png?branch=master)](https://travis-ci.org/martiner/gooddata-java) [![Maven Central](https://maven-badges.herokuapp.com/maven-central/com.gooddata/gooddata-java/badge.svg)](https://maven-badges.herokuapp.com/maven-central/com.gooddata/gooddata-java)

The *GoodData Java SDK* encapsulates the REST API provided by the [GoodData](http://www.gooddata.com) platform.
The first version was implemented during the [All Data Hackathon](http://hackathon.gooddata.com) April 10 - 11 2014
and currently the SDK is transitioned to be an official GoodData project.
GoodData Corporation provides this software "as-is" under conditions
specified in the [license](LICENSE.txt).

## Usage

See [Wiki](https://github.com/martiner/gooddata-java/wiki) for
[Upgrading Guide](https://github.com/martiner/gooddata-java/wiki/Upgrading-GoodData-Java-SDK),
[Code Examples](https://github.com/martiner/gooddata-java/wiki/Code-Examples)
and [Extensibility How-To](https://github.com/martiner/gooddata-java/wiki/Extending-GoodData-Java-SDK).

The *GoodData Java SDK* is available in Maven Central Repository, to use it from Maven add to `pom.xml`:

```xml
<dependency>
    <groupId>com.gooddata</groupId>
    <artifactId>gooddata-java</artifactId>
<<<<<<< HEAD
    <version>1.7.0</version>
=======
    <version>2.0.0-RC.2</version>
>>>>>>> ab675207
</dependency>
```

See [releases page](https://github.com/martiner/gooddata-java/releases) for information about versions and notable changes.

### Dependencies

The *GoodData Java SDK* uses:
* the [GoodData HTTP client](https://github.com/gooddata/gooddata-http-client) version 0.9.3 or later
* the *Apache HTTP Client* version 4.3 or later (for white-labeled domains at least version 4.3.2 is required)
* the *Spring Framework* version 4.3.*
* the *Jackson JSON Processor* version 2.8.*
* the *Java Development Kit (JDK)* version 8 or later

## License
The *GoodData Java SDK* is free and open-source software under [BSD License](LICENSE.txt).

##Contribute
Missing functionality? Found a BUG? Please create an [issue](https://github.com/martiner/gooddata-java/issues)
or simply [contribute your code](CONTRIBUTING.md).<|MERGE_RESOLUTION|>--- conflicted
+++ resolved
@@ -3,8 +3,6 @@
 The *GoodData Java SDK* encapsulates the REST API provided by the [GoodData](http://www.gooddata.com) platform.
 The first version was implemented during the [All Data Hackathon](http://hackathon.gooddata.com) April 10 - 11 2014
 and currently the SDK is transitioned to be an official GoodData project.
-GoodData Corporation provides this software "as-is" under conditions
-specified in the [license](LICENSE.txt).
 
 ## Usage
 
@@ -19,11 +17,7 @@
 <dependency>
     <groupId>com.gooddata</groupId>
     <artifactId>gooddata-java</artifactId>
-<<<<<<< HEAD
-    <version>1.7.0</version>
-=======
-    <version>2.0.0-RC.2</version>
->>>>>>> ab675207
+    <version>2.0.0</version>
 </dependency>
 ```
 
@@ -34,9 +28,9 @@
 The *GoodData Java SDK* uses:
 * the [GoodData HTTP client](https://github.com/gooddata/gooddata-http-client) version 0.9.3 or later
 * the *Apache HTTP Client* version 4.3 or later (for white-labeled domains at least version 4.3.2 is required)
-* the *Spring Framework* version 4.3.*
-* the *Jackson JSON Processor* version 2.8.*
-* the *Java Development Kit (JDK)* version 8 or later
+* the *Spring Framework* version 3.x
+* the *Jackson JSON Processor* version 2.7.0 (*GoodData Java SDK* version 0.x requires version 1.9)
+* the *Java Development Kit (JDK)* version 7 or later
 
 ## License
 The *GoodData Java SDK* is free and open-source software under [BSD License](LICENSE.txt).
