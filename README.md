--- conflicted
+++ resolved
@@ -18,11 +18,7 @@
 <dependency>
     <groupId>com.gooddata</groupId>
     <artifactId>gooddata-java</artifactId>
-<<<<<<< HEAD
     <version>3.0.0-RC.7+api3</version>
-=======
-    <version>2.35.0+api1</version>
->>>>>>> 06d384ff
 </dependency>
 ```
 See [releases page](https://github.com/gooddata/gooddata-java/releases) for information about versions and notable changes,
